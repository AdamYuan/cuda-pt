--- conflicted
+++ resolved
@@ -17,30 +17,11 @@
 |Depth Renderer|Unidirection PT|
 |:--:|:--:|
 |![](assets/depth-render.png)|![](assets/pt-render.png)|
-<<<<<<< HEAD
 |![](assets/render-balls.png)|![](assets/render-bvh-50.png)|
-=======
-|![](assets/render-balls.png)|![](assets/render-bunny.png)|
 
 - [x] Wavefront path tracing (profiled) with stream compaction.
 - [x] CUDA texture bindings (for BVH nodes)
 - [x] GPU side BVH implementation. This will be the most difficult part, since "it is always easy to write your program with parallelism, but difficult to make it fast".
-
-##### shared / constant / texture memory acceleration
-
-- For naive full-traversal based implementation, multiple threads can batch geometries (together with UV-coords, normals, etc.) and copy them to shared memory. Since shared memory is limited (on my device, 49152 Bytes) and we need appropriate number of blocks to occupy the stream processors, batch size should be experimented with.
-- constant memory can be used to store object information (color, emission), since it will not occupy too much memory (65536 Bytes constant memory on my device is obviously sufficient).
-- texture memory: I have never tried this before. Excited! CUDA texture bindings offer hardware BILERP, amazing.
-
-##### warp level operations & stream multi-processing
-
-For now, not applicable it seems.
-
-##### `variant` based polymorphism
->>>>>>> b015f8f2
-
-##### TODO
-
 - [ ] (Recent) An `imgui` based interactive UI.
 - [ ] (Around 2024.11, stay tuned) Benchmarking with AdaPT (Taichi lang based renderer) and OptiX (optional). More profiling, and finally, I think I will write several blog posts on "How to implement an efficient software path tracing renderer with CUDA". The blog posts will be more focused on the soft(and hard)-ware related analysis-driven-optimization, so they will actually be posts that summarize (and teach) some best practices for programming the tasks with extremely imbalanced workloads.
 - [ ] CUDA texture for texture mapping. I have UV, but I didn't write texture loading currently. What a sad state of affairs.
